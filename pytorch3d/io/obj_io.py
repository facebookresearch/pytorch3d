# Copyright (c) Facebook, Inc. and its affiliates. All rights reserved.


"""This module implements utility functions for loading and saving meshes."""
import os
import warnings
from collections import namedtuple
from typing import Optional

import numpy as np
import torch
from pytorch3d.io.mtl_io import load_mtl, make_mesh_texture_atlas
<<<<<<< HEAD
from pytorch3d.io.utils import _open_file
from pytorch3d.structures import Meshes, Textures, join_meshes_as_batch
from torchvision import transforms


def _make_tensor(data, cols: int, dtype: torch.dtype, device="cpu") -> torch.Tensor:
    """
    Return a 2D tensor with the specified cols and dtype filled with data,
    even when data is empty.
    """
    if not data:
        return torch.zeros((0, cols), dtype=dtype, device=device)

    return torch.tensor(data, dtype=dtype, device=device)
=======
from pytorch3d.io.utils import _check_faces_indices, _make_tensor, _open_file
from pytorch3d.renderer import TexturesAtlas, TexturesUV
from pytorch3d.structures import Meshes, join_meshes_as_batch
>>>>>>> f03aa580


# Faces & Aux type returned from load_obj function.
_Faces = namedtuple("Faces", "verts_idx normals_idx textures_idx materials_idx")
_Aux = namedtuple(
    "Properties", "normals verts_uvs material_colors texture_images texture_atlas"
)


def _format_faces_indices(faces_indices, max_index, device, pad_value=None):
    """
    Format indices and check for invalid values. Indices can refer to
    values in one of the face properties: vertices, textures or normals.
    See comments of the load_obj function for more details.

    Args:
        faces_indices: List of ints of indices.
        max_index: Max index for the face property.
        pad_value: if any of the face_indices are padded, specify
            the value of the padding (e.g. -1). This is only used
            for texture indices indices where there might
            not be texture information for all the faces.

    Returns:
        faces_indices: List of ints of indices.

    Raises:
        ValueError if indices are not in a valid range.
    """
    faces_indices = _make_tensor(
        faces_indices, cols=3, dtype=torch.int64, device=device
    )

    if pad_value is not None:
        mask = faces_indices.eq(pad_value).all(dim=-1)

    # Change to 0 based indexing.
    faces_indices[(faces_indices > 0)] -= 1

    # Negative indexing counts from the end.
    faces_indices[(faces_indices < 0)] += max_index

    if pad_value is not None:
        faces_indices[mask] = pad_value

    return _check_faces_indices(faces_indices, max_index, pad_value)


def load_obj(
    f,
    load_textures=True,
    create_texture_atlas: bool = False,
    texture_atlas_size: int = 4,
    texture_wrap: Optional[str] = "repeat",
    device="cpu",
):
    """
    Load a mesh from a .obj file and optionally textures from a .mtl file.
    Currently this handles verts, faces, vertex texture uv coordinates, normals,
    texture images and material reflectivity values.

    Note .obj files are 1-indexed. The tensors returned from this function
    are 0-indexed. OBJ spec reference: http://www.martinreddy.net/gfx/3d/OBJ.spec

    Example .obj file format:
    ::
        # this is a comment
        v 1.000000 -1.000000 -1.000000
        v 1.000000 -1.000000 1.000000
        v -1.000000 -1.000000 1.000000
        v -1.000000 -1.000000 -1.000000
        v 1.000000 1.000000 -1.000000
        vt 0.748573 0.750412
        vt 0.749279 0.501284
        vt 0.999110 0.501077
        vt 0.999455 0.750380
        vn 0.000000 0.000000 -1.000000
        vn -1.000000 -0.000000 -0.000000
        vn -0.000000 -0.000000 1.000000
        f 5/2/1 1/2/1 4/3/1
        f 5/1/1 4/3/1 2/4/1

    The first character of the line denotes the type of input:
    ::
        - v is a vertex
        - vt is the texture coordinate of one vertex
        - vn is the normal of one vertex
        - f is a face

    Faces are interpreted as follows:
    ::
        5/2/1 describes the first vertex of the first triange
        - 5: index of vertex [1.000000 1.000000 -1.000000]
        - 2: index of texture coordinate [0.749279 0.501284]
        - 1: index of normal [0.000000 0.000000 -1.000000]

    If there are faces with more than 3 vertices
    they are subdivided into triangles. Polygonal faces are assummed to have
    vertices ordered counter-clockwise so the (right-handed) normal points
    out of the screen e.g. a proper rectangular face would be specified like this:
    ::
        0_________1
        |         |
        |         |
        3 ________2

    The face would be split into two triangles: (0, 2, 1) and (0, 3, 2),
    both of which are also oriented counter-clockwise and have normals
    pointing out of the screen.

    Args:
        f: A file-like object (with methods read, readline, tell, and seek),
           a pathlib path or a string containing a file name.
        load_textures: Boolean indicating whether material files are loaded
        create_texture_atlas: Bool, If True a per face texture map is created and
            a tensor `texture_atlas` is also returned in `aux`.
        texture_atlas_size: Int specifying the resolution of the texture map per face
            when `create_texture_atlas=True`. A (texture_size, texture_size, 3)
            map is created per face.
        texture_wrap: string, one of ["repeat", "clamp"]. This applies when computing
            the texture atlas.
            If `texture_mode="repeat"`, for uv values outside the range [0, 1] the integer part
            is ignored and a repeating pattern is formed.
            If `texture_mode="clamp"` the values are clamped to the range [0, 1].
            If None, then there is no transformation of the texture values.
        device: string or torch.device on which to return the new tensors.

    Returns:
        6-element tuple containing

        - **verts**: FloatTensor of shape (V, 3).
        - **faces**: NamedTuple with fields:
            - verts_idx: LongTensor of vertex indices, shape (F, 3).
            - normals_idx: (optional) LongTensor of normal indices, shape (F, 3).
            - textures_idx: (optional) LongTensor of texture indices, shape (F, 3).
              This can be used to index into verts_uvs.
            - materials_idx: (optional) List of indices indicating which
              material the texture is derived from for each face.
              If there is no material for a face, the index is -1.
              This can be used to retrieve the corresponding values
              in material_colors/texture_images after they have been
              converted to tensors or Materials/Textures data
              structures - see textures.py and materials.py for
              more info.
        - **aux**: NamedTuple with fields:
            - normals: FloatTensor of shape (N, 3)
            - verts_uvs: FloatTensor of shape (T, 2), giving the uv coordinate per
              vertex. If a vertex is shared between two faces, it can have
              a different uv value for each instance. Therefore it is
              possible that the number of verts_uvs is greater than
              num verts i.e. T > V.
              vertex.
            - material_colors: if `load_textures=True` and the material has associated
              properties this will be a dict of material names and properties of the form:

              .. code-block:: python

                  {
                      material_name_1:  {
                          "ambient_color": tensor of shape (1, 3),
                          "diffuse_color": tensor of shape (1, 3),
                          "specular_color": tensor of shape (1, 3),
                          "shininess": tensor of shape (1)
                      },
                      material_name_2: {},
                      ...
                  }

              If a material does not have any properties it will have an
              empty dict. If `load_textures=False`, `material_colors` will None.

            - texture_images: if `load_textures=True` and the material has a texture map,
              this will be a dict of the form:

              .. code-block:: python

                  {
                      material_name_1: (H, W, 3) image,
                      ...
                  }
              If `load_textures=False`, `texture_images` will None.
            - texture_atlas: if `load_textures=True` and `create_texture_atlas=True`,
              this will be a FloatTensor of the form: (F, texture_size, textures_size, 3)
              If the material does not have a texture map, then all faces
              will have a uniform white texture.  Otherwise `texture_atlas` will be
              None.
    """
    data_dir = "./"
    if isinstance(f, (str, bytes, os.PathLike)):
        # pyre-fixme[6]: Expected `_PathLike[Variable[typing.AnyStr <: [str,
        #  bytes]]]` for 1st param but got `Union[_PathLike[typing.Any], bytes, str]`.
        data_dir = os.path.dirname(f)
    with _open_file(f, "r") as f:
        return _load_obj(
            f,
            data_dir,
            load_textures=load_textures,
            create_texture_atlas=create_texture_atlas,
            texture_atlas_size=texture_atlas_size,
            texture_wrap=texture_wrap,
            device=device,
        )


def load_objs_as_meshes(
    files: list,
    device=None,
    load_textures: bool = True,
    create_texture_atlas: bool = False,
    texture_atlas_size: int = 4,
    texture_wrap: Optional[str] = "repeat",
):
    """
    Load meshes from a list of .obj files using the load_obj function, and
    return them as a Meshes object. This only works for meshes which have a
    single texture image for the whole mesh. See the load_obj function for more
    details. material_colors and normals are not stored.

    Args:
        f: A list of file-like objects (with methods read, readline, tell,
        and seek), pathlib paths or strings containing file names.
        device: Desired device of returned Meshes. Default:
            uses the current device for the default tensor type.
        load_textures: Boolean indicating whether material files are loaded

    Returns:
        New Meshes object.
    """
    mesh_list = []
    for f_obj in files:
        verts, faces, aux = load_obj(
            f_obj,
            load_textures=load_textures,
            create_texture_atlas=create_texture_atlas,
            texture_atlas_size=texture_atlas_size,
            texture_wrap=texture_wrap,
        )
        tex = None
        if create_texture_atlas:
            # TexturesAtlas type
            tex = TexturesAtlas(atlas=[aux.texture_atlas])
        else:
            # TexturesUV type
            tex_maps = aux.texture_images
            if tex_maps is not None and len(tex_maps) > 0:
                verts_uvs = aux.verts_uvs.to(device)  # (V, 2)
                faces_uvs = faces.textures_idx.to(device)  # (F, 3)
                image = list(tex_maps.values())[0].to(device)[None]
                tex = TexturesUV(
                    verts_uvs=[verts_uvs], faces_uvs=[faces_uvs], maps=image
                )

        mesh = Meshes(
            verts=[verts.to(device)], faces=[faces.verts_idx.to(device)], textures=tex
        )
        mesh_list.append(mesh)
    if len(mesh_list) == 1:
        return mesh_list[0]
    return join_meshes_as_batch(mesh_list)


def _parse_face(
    line,
    material_idx,
    faces_verts_idx,
    faces_normals_idx,
    faces_textures_idx,
    faces_materials_idx,
):
    face = line.split()[1:]
    face_list = [f.split("/") for f in face]
    face_verts = []
    face_normals = []
    face_textures = []

    for vert_props in face_list:
        # Vertex index.
        face_verts.append(int(vert_props[0]))
        if len(vert_props) > 1:
            if vert_props[1] != "":
                # Texture index is present e.g. f 4/1/1.
                face_textures.append(int(vert_props[1]))
            if len(vert_props) > 2:
                # Normal index present e.g. 4/1/1 or 4//1.
                face_normals.append(int(vert_props[2]))
            if len(vert_props) > 3:
                raise ValueError(
                    "Face vertices can ony have 3 properties. \
                                Face vert %s, Line: %s"
                    % (str(vert_props), str(line))
                )

    # Triplets must be consistent for all vertices in a face e.g.
    # legal statement: f 4/1/1 3/2/1 2/1/1.
    # illegal statement: f 4/1/1 3//1 2//1.
    # If the face does not have normals or textures indices
    # fill with pad value = -1. This will ensure that
    # all the face index tensors will have F values where
    # F is the number of faces.
    if len(face_normals) > 0:
        if not (len(face_verts) == len(face_normals)):
            raise ValueError(
                "Face %s is an illegal statement. \
                        Vertex properties are inconsistent. Line: %s"
                % (str(face), str(line))
            )
    else:
        face_normals = [-1] * len(face_verts)  # Fill with -1
    if len(face_textures) > 0:
        if not (len(face_verts) == len(face_textures)):
            raise ValueError(
                "Face %s is an illegal statement. \
                        Vertex properties are inconsistent. Line: %s"
                % (str(face), str(line))
            )
    else:
        face_textures = [-1] * len(face_verts)  # Fill with -1

    # Subdivide faces with more than 3 vertices.
    # See comments of the load_obj function for more details.
    for i in range(len(face_verts) - 2):
        faces_verts_idx.append((face_verts[0], face_verts[i + 1], face_verts[i + 2]))
        faces_normals_idx.append(
            (face_normals[0], face_normals[i + 1], face_normals[i + 2])
        )
        faces_textures_idx.append(
            (face_textures[0], face_textures[i + 1], face_textures[i + 2])
        )
        faces_materials_idx.append(material_idx)


def _load_obj(
    f_obj,
    data_dir,
    load_textures: bool = True,
    create_texture_atlas: bool = False,
    texture_atlas_size: int = 4,
    texture_wrap: Optional[str] = "repeat",
    device="cpu",
):
    """
    Load a mesh from a file-like object. See load_obj function more details.
    Any material files associated with the obj are expected to be in the
    directory given by data_dir.
    """

    if texture_wrap is not None and texture_wrap not in ["repeat", "clamp"]:
        msg = "texture_wrap must be one of ['repeat', 'clamp'] or None, got %s"
        raise ValueError(msg % texture_wrap)

    lines = [line.strip() for line in f_obj]
    verts = []
    normals = []
    verts_uvs = []
    faces_verts_idx = []
    faces_normals_idx = []
    faces_textures_idx = []
    material_names = []
    faces_materials_idx = []
    f_mtl = None
    materials_idx = -1

    # startswith expects each line to be a string. If the file is read in as
    # bytes then first decode to strings.
    if lines and isinstance(lines[0], bytes):
        lines = [el.decode("utf-8") for el in lines]

    for line in lines:
        if line.startswith("mtllib"):
            if len(line.split()) < 2:
                raise ValueError("material file name is not specified")
            # NOTE: only allow one .mtl file per .obj.
            # Definitions for multiple materials can be included
            # in this one .mtl file.
            f_mtl = os.path.join(data_dir, line.split()[1])
        elif len(line.split()) != 0 and line.split()[0] == "usemtl":
            material_name = line.split()[1]
            # materials are often repeated for different parts
            # of a mesh.
            if material_name not in material_names:
                material_names.append(material_name)
                materials_idx = len(material_names) - 1
            else:
                materials_idx = material_names.index(material_name)
        elif line.startswith("v "):
            # Line is a vertex.
            vert = [float(x) for x in line.split()[1:4]]
            if len(vert) != 3:
                msg = "Vertex %s does not have 3 values. Line: %s"
                raise ValueError(msg % (str(vert), str(line)))
            verts.append(vert)
        elif line.startswith("vt "):
            # Line is a texture.
            tx = [float(x) for x in line.split()[1:3]]
            if len(tx) != 2:
                raise ValueError(
                    "Texture %s does not have 2 values. Line: %s" % (str(tx), str(line))
                )
            verts_uvs.append(tx)
        elif line.startswith("vn "):
            # Line is a normal.
            norm = [float(x) for x in line.split()[1:4]]
            if len(norm) != 3:
                msg = "Normal %s does not have 3 values. Line: %s"
                raise ValueError(msg % (str(norm), str(line)))
            normals.append(norm)
        elif line.startswith("f "):
            # Line is a face update face properties info.
            _parse_face(
                line,
                materials_idx,
                faces_verts_idx,
                faces_normals_idx,
                faces_textures_idx,
                faces_materials_idx,
            )

    verts = _make_tensor(verts, cols=3, dtype=torch.float32, device=device)  # (V, 3)
    normals = _make_tensor(
        normals, cols=3, dtype=torch.float32, device=device
    )  # (N, 3)
    verts_uvs = _make_tensor(
        verts_uvs, cols=2, dtype=torch.float32, device=device
    )  # (T, 2)

    faces_verts_idx = _format_faces_indices(
        faces_verts_idx, verts.shape[0], device=device
    )

    # Repeat for normals and textures if present.
    if len(faces_normals_idx) > 0:
        faces_normals_idx = _format_faces_indices(
            faces_normals_idx, normals.shape[0], device=device, pad_value=-1
        )
    if len(faces_textures_idx) > 0:
        faces_textures_idx = _format_faces_indices(
            faces_textures_idx, verts_uvs.shape[0], device=device, pad_value=-1
        )
    if len(faces_materials_idx) > 0:
        faces_materials_idx = torch.tensor(
            faces_materials_idx, dtype=torch.int64, device=device
        )

    # Load materials
    material_colors, texture_images, texture_atlas = None, None, None
    if load_textures:
        if (len(material_names) > 0) and (f_mtl is not None):
            # pyre-fixme[6]: Expected `Union[_PathLike[typing.Any], bytes, str]` for
            #  1st param but got `Optional[str]`.
            if os.path.isfile(f_mtl):
                # Texture mode uv wrap
                material_colors, texture_images = load_mtl(
                    f_mtl, material_names, data_dir, device=device
                )
                if create_texture_atlas:
                    # Using the images and properties from the
                    # material file make a per face texture map.

                    # Create an array of strings of material names for each face.
                    # If faces_materials_idx == -1 then that face doesn't have a material.
                    idx = faces_materials_idx.cpu().numpy()
                    face_material_names = np.array(material_names)[idx]  # (F,)
                    face_material_names[idx == -1] = ""

                    # Get the uv coords for each vert in each face
                    faces_verts_uvs = verts_uvs[faces_textures_idx]  # (F, 3, 2)

                    # Construct the atlas.
                    texture_atlas = make_mesh_texture_atlas(
                        material_colors,
                        texture_images,
                        face_material_names,
                        faces_verts_uvs,
                        texture_atlas_size,
                        texture_wrap,
                    )
            else:
                warnings.warn(f"Mtl file does not exist: {f_mtl}")
        elif len(material_names) > 0:
            warnings.warn("No mtl file provided")

    faces = _Faces(
        verts_idx=faces_verts_idx,
        normals_idx=faces_normals_idx,
        textures_idx=faces_textures_idx,
        materials_idx=faces_materials_idx,
    )

    aux = _Aux(
        normals=normals if len(normals) > 0 else None,
        verts_uvs=verts_uvs if len(verts_uvs) > 0 else None,
        material_colors=material_colors,
        texture_images=texture_images,
        texture_atlas=texture_atlas,
    )
    return verts, faces, aux


def save_obj(f, verts, faces, decimal_places: Optional[int] = None, verts_uvs: Optional[list] = None,
             faces_uvs: Optional[list] = None, texture_map: Optional[list] = None):
    """
    Save a mesh to an .obj file.

    Args:
        f: File (or path) to which the mesh should be written.
        verts: FloatTensor of shape (V, 3) giving vertex coordinates.
        faces: LongTensor of shape (F, 3) giving faces.
        decimal_places: Number of decimal places for saving.
        verts_uvs: (V, 2) tensor giving the uv coordinate per vertex.
        faces_uvs: (F, 3) tensor giving the index into verts_uvs for each
                vertex in the face. Padding value is assumed to be -1.
        texture_map:  padded tensor of shape (1, H, W, 3).

    """
    use_texture = verts_uvs is not None and texture_map is not None and faces_uvs is not None
    if use_texture:
        output_path = pathlib.Path(f)
        # obj_header = f'\nmtllib {output_path.stem}.mtl\nusemtl mesh\n\n'
        obj_header = '\nmtllib {0}.mtl\nusemtl mesh\n\n'.format(output_path.stem)

    if len(verts) and not (verts.dim() == 2 and verts.size(1) == 3):
        message = "Argument 'verts' should either be empty or of shape (num_verts, 3)."
        raise ValueError(message)

    if len(faces) and not (faces.dim() == 2 and faces.size(1) == 3):
        message = "Argument 'faces' should either be empty or of shape (num_faces, 3)."
        raise ValueError(message)

<<<<<<< HEAD
    new_f = False
    if isinstance(f, str):
        new_f = True
        f = open(f, "w")
    elif isinstance(f, pathlib.Path):
        new_f = True
        f = f.open("w")
    try:
        if use_texture:
            f.write(obj_header)
        _save(f, verts, faces, decimal_places, verts_uvs, texture_map, faces_uvs, use_texture)
    finally:
        if new_f:
            f.close()
    new_f = False

    if use_texture:
        try:
            # Save texture map to output folder
            transforms.ToPILImage()(texture_map.squeeze().cpu().permute(2, 0, 1)).save(
                output_path.parent / (output_path.stem + '.png'))

            # Create .mtl file linking obj with texture map
            # This potentially could get expanded with different materials etc.
            f_mtl = open(output_path.parent / (output_path.stem + '.mtl'), "w")
            new_f = True

            lines = f'newmtl mesh\n' \
                    f'map_Kd {output_path.stem}.png\n' \
                    f'# Test colors\n' \
                    f'Ka 1.000 1.000 1.000  # white\n' \
                    f'Kd 1.000 1.000 1.000  # white\n' \
                    f'Ks 0.000 0.000 0.000  # black\n' \
                    f'Ns 10.0\n'

            f_mtl.write(lines)
        finally:
            if new_f:
                f_mtl.close()
=======
    with _open_file(f, "w") as f:
        return _save(f, verts, faces, decimal_places)
>>>>>>> f03aa580


# TODO (nikhilar) Speed up this function.
def _save(f, verts, faces, decimal_places: Optional[int] = None, verts_uvs: Optional[list] = None,
          texture_map: Optional[list] = None, faces_uvs: Optional[list] = None, use_texture=False) -> None:
    assert not len(verts) or (verts.dim() == 2 and verts.size(1) == 3)
    assert not len(faces) or (faces.dim() == 2 and faces.size(1) == 3)

    if not (len(verts) or len(faces)):
        warnings.warn("Empty 'verts' and 'faces' arguments provided")
        return

    verts, faces = verts.cpu(), faces.cpu()

    lines = ""

    if len(verts):
        if decimal_places is None:
            float_str = "%f"
        else:
            float_str = "%" + ".%df" % decimal_places

        V, D = verts.shape
        for i in range(V):
            vert = [float_str % verts[i, j] for j in range(D)]
            lines += "v %s\n" % " ".join(vert)


    if use_texture:

        verts_uvs, texture_map, faces_uvs = verts_uvs.cpu(), texture_map.squeeze().cpu(), faces_uvs.cpu()
        assert not len(verts_uvs) or (verts_uvs.dim() == 2 and verts_uvs.size(1) == 2)
        assert not len(faces_uvs) or (faces_uvs.dim() == 2 and faces_uvs.size(1) == 3)
        assert texture_map.dim() == 3 and texture_map.size(2) == 3

        # Save vertices UVs
        if len(verts_uvs):
            uV, uD = verts_uvs.shape
            for i in range(uV):
                uv = [float_str % verts_uvs[i, j] for j in range(uD)]
                lines += "vt %s\n" % " ".join(uv)

    if torch.any(faces >= verts.shape[0]) or torch.any(faces < 0):
        warnings.warn("Faces have invalid indices")
    if len(faces):
        F, P = faces.shape
        for i in range(F):
            if use_texture:
                # link faces with faces UVs
                face = ["%d/%d" % (faces[i, j] + 1, faces_uvs[i, j] + 1) for j in range(P)]
            else:
                face = ["%d" % (faces[i, j] + 1) for j in range(P)]

            if i + 1 < F:
                lines += "f %s\n" % " ".join(face)

            elif i + 1 == F:
                # No newline at the end of the file.
                lines += "f %s" % " ".join(face)

    f.write(lines)<|MERGE_RESOLUTION|>--- conflicted
+++ resolved
@@ -10,10 +10,10 @@
 import numpy as np
 import torch
 from pytorch3d.io.mtl_io import load_mtl, make_mesh_texture_atlas
-<<<<<<< HEAD
-from pytorch3d.io.utils import _open_file
+from pytorch3d.io.utils import _check_faces_indices, _make_tensor, _open_file
 from pytorch3d.structures import Meshes, Textures, join_meshes_as_batch
 from torchvision import transforms
+from pytorch3d.renderer import TexturesAtlas, TexturesUV
 
 
 def _make_tensor(data, cols: int, dtype: torch.dtype, device="cpu") -> torch.Tensor:
@@ -25,11 +25,7 @@
         return torch.zeros((0, cols), dtype=dtype, device=device)
 
     return torch.tensor(data, dtype=dtype, device=device)
-=======
-from pytorch3d.io.utils import _check_faces_indices, _make_tensor, _open_file
-from pytorch3d.renderer import TexturesAtlas, TexturesUV
-from pytorch3d.structures import Meshes, join_meshes_as_batch
->>>>>>> f03aa580
+
 
 
 # Faces & Aux type returned from load_obj function.
@@ -558,7 +554,6 @@
         message = "Argument 'faces' should either be empty or of shape (num_faces, 3)."
         raise ValueError(message)
 
-<<<<<<< HEAD
     new_f = False
     if isinstance(f, str):
         new_f = True
@@ -598,10 +593,7 @@
         finally:
             if new_f:
                 f_mtl.close()
-=======
-    with _open_file(f, "w") as f:
-        return _save(f, verts, faces, decimal_places)
->>>>>>> f03aa580
+
 
 
 # TODO (nikhilar) Speed up this function.
