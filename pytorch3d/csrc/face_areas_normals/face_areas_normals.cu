// Copyright (c) Facebook, Inc. and its affiliates. All rights reserved.

#include <ATen/ATen.h>
#include <tuple>

template <typename scalar_t>
__global__ void FaceAreasNormalsForwardKernel(
    const scalar_t* __restrict__ verts,
    const int64_t* __restrict__ faces,
    scalar_t* __restrict__ face_areas,
    scalar_t* __restrict__ face_normals,
    const size_t V,
    const size_t F) {
  const size_t tid = blockIdx.x * blockDim.x + threadIdx.x;
  const size_t stride = gridDim.x * blockDim.x;

  // Faces split evenly over the number of threads in the grid.
  // Each thread computes the area & normal of its respective faces and adds it
  // to the global face_areas tensor.
  for (size_t f = tid; f < F; f += stride) {
    const int64_t i0 = faces[3 * f + 0];
    const int64_t i1 = faces[3 * f + 1];
    const int64_t i2 = faces[3 * f + 2];

    const scalar_t v0_x = verts[3 * i0 + 0];
    const scalar_t v0_y = verts[3 * i0 + 1];
    const scalar_t v0_z = verts[3 * i0 + 2];

    const scalar_t v1_x = verts[3 * i1 + 0];
    const scalar_t v1_y = verts[3 * i1 + 1];
    const scalar_t v1_z = verts[3 * i1 + 2];

    const scalar_t v2_x = verts[3 * i2 + 0];
    const scalar_t v2_y = verts[3 * i2 + 1];
    const scalar_t v2_z = verts[3 * i2 + 2];

    const scalar_t ax = v1_x - v0_x;
    const scalar_t ay = v1_y - v0_y;
    const scalar_t az = v1_z - v0_z;

    const scalar_t bx = v2_x - v0_x;
    const scalar_t by = v2_y - v0_y;
    const scalar_t bz = v2_z - v0_z;

    const scalar_t cx = ay * bz - az * by;
    const scalar_t cy = az * bx - ax * bz;
    const scalar_t cz = ax * by - ay * bx;

    scalar_t norm = sqrt(cx * cx + cy * cy + cz * cz);
    face_areas[f] = norm / 2.0;
    norm = (norm < 1e-6) ? 1e-6 : norm; // max(norm, 1e-6)
    face_normals[3 * f + 0] = cx / norm;
    face_normals[3 * f + 1] = cy / norm;
    face_normals[3 * f + 2] = cz / norm;
  }
}

// TODO(gkioxari) support all data types once AtomicAdd supports doubles.
// Currently, support is for floats only.
__global__ void FaceAreasNormalsBackwardKernel(
    const float* __restrict__ grad_areas,
    const float* __restrict__ grad_normals,
    const float* __restrict__ verts,
    const int64_t* __restrict__ faces,
    float* __restrict__ grad_verts,
    const size_t V,
    const size_t F) {
  const size_t tid = blockIdx.x * blockDim.x + threadIdx.x;
  const size_t stride = gridDim.x * blockDim.x;

  // Faces split evenly over the number of threads in the grid.
  // Each thread computes the area & normal of its respective faces and adds it
  // to the global face_areas tensor.
  for (size_t f = tid; f < F; f += stride) {
    const int64_t i0 = faces[3 * f + 0];
    const int64_t i1 = faces[3 * f + 1];
    const int64_t i2 = faces[3 * f + 2];

    const float v0_x = verts[3 * i0 + 0];
    const float v0_y = verts[3 * i0 + 1];
    const float v0_z = verts[3 * i0 + 2];

    const float v1_x = verts[3 * i1 + 0];
    const float v1_y = verts[3 * i1 + 1];
    const float v1_z = verts[3 * i1 + 2];

    const float v2_x = verts[3 * i2 + 0];
    const float v2_y = verts[3 * i2 + 1];
    const float v2_z = verts[3 * i2 + 2];

    const float ax = v1_x - v0_x;
    const float ay = v1_y - v0_y;
    const float az = v1_z - v0_z;

    const float bx = v2_x - v0_x;
    const float by = v2_y - v0_y;
    const float bz = v2_z - v0_z;

    const float cx = ay * bz - az * by;
    const float cy = az * bx - ax * bz;
    const float cz = ax * by - ay * bx;

    float norm = sqrt(cx * cx + cy * cy + cz * cz);
    norm = (norm < 1e-6) ? 1e-6 : norm; // max(norm, 1e-6)
    float inv_norm = 1. / norm;
    float inv_norm_2 = pow(inv_norm, 2.0f);
    float inv_norm_3 = pow(inv_norm, 3.0f);

    // We compute gradients with respect to the input vertices.
    // For each vertex, gradients come from grad_areas and grad_normals.
    // eg, grad_v0_x = (d / d v0_x)
    //       = \sum_f (d / d areas[f]) * (d areas[f] / d v0_x)
    //              + (d / d normals[f, 0]) * (d normals[f, 0] / d v0_x)
    //              + (d / d normals[f, 1]) * (d normals[f, 1] / d v0_x)
    //              + (d / d normals[f, 2]) * (d normals[f, 2] / d v0_x)
    // with (d / d areas[f]) = grad_areas[f] and
    //      (d / d normals[f, j]) = grad_normals[f][j].
    // The equations below are derived after taking
    // derivatives wrt to the vertices (fun times!).

    // grad v0 coming from grad areas and grad normals
    const float grad_v0_x =
        ((-az + bz) * cy + (-by + ay) * cz) / 2.0 * inv_norm * grad_areas[f] +
        -cx * ((-az + bz) * cy + (-by + ay) * cz) * inv_norm_3 *
            grad_normals[3 * f + 0] +
        ((-az + bz) - cy * ((-az + bz) * cy + (-by + ay) * cz) * inv_norm_2) *
            inv_norm * grad_normals[3 * f + 1] +
        ((-by + ay) - cz * ((-az + bz) * cy + (-by + ay) * cz) * inv_norm_2) *
            inv_norm * grad_normals[3 * f + 2];
    atomicAdd(grad_verts + 3 * i0 + 0, grad_v0_x);

    const float grad_v0_y =
        ((-bz + az) * cx + (-ax + bx) * cz) / 2.0 * inv_norm * grad_areas[f] +
        ((-bz + az) - cx * ((-bz + az) * cx + (-ax + bx) * cz) * inv_norm_2) *
            inv_norm * grad_normals[3 * f + 0] +
        -cy * ((-bz + az) * cx + (-ax + bx) * cz) * inv_norm_3 *
            grad_normals[3 * f + 1] +
        ((-ax + bx) - cz * ((-bz + az) * cx + (-ax + bx) * cz) * inv_norm_2) *
            inv_norm * grad_normals[3 * f + 2];
    atomicAdd(grad_verts + 3 * i0 + 1, grad_v0_y);

    const float grad_v0_z =
        ((-ay + by) * cx + (-bx + ax) * cy) / 2.0 * inv_norm * grad_areas[f] +
        ((-ay + by) - cx * ((-ay + by) * cx + (-bx + ax) * cy) * inv_norm_2) *
            inv_norm * grad_normals[3 * f + 0] +
        ((-bx + ax) - cy * ((-ay + by) * cx + (-bx + ax) * cy) * inv_norm_2) *
            inv_norm * grad_normals[3 * f + 1] +
        -cz * ((-ay + by) * cx + (-bx + ax) * cy) * inv_norm_3 *
            grad_normals[3 * f + 2];
    atomicAdd(grad_verts + 3 * i0 + 2, grad_v0_z);

    // grad v1 coming from grad areas and grad normals
    const float grad_v1_x =
        (by * cz - bz * cy) / 2.0 * inv_norm * grad_areas[f] +
        -cx * (by * cz - bz * cy) * inv_norm_3 * grad_normals[3 * f + 0] +
        (-bz - cy * (by * cz - bz * cy) * inv_norm_2) * inv_norm *
            grad_normals[3 * f + 1] +
        (by - cz * (by * cz - bz * cy) * inv_norm_2) * inv_norm *
            grad_normals[3 * f + 2];
    atomicAdd(grad_verts + 3 * i1 + 0, grad_v1_x);

    const float grad_v1_y =
        (bz * cx - bx * cz) / 2.0 * inv_norm * grad_areas[f] +
        (bz - cx * (bz * cx - bx * cz) * inv_norm_2) * inv_norm *
            grad_normals[3 * f + 0] +
        -cy * (bz * cx - bx * cz) * inv_norm_3 * grad_normals[3 * f + 1] +
        (-bx - cz * (bz * cx - bx * cz) * inv_norm_2) * inv_norm *
            grad_normals[3 * f + 2];
    atomicAdd(grad_verts + 3 * i1 + 1, grad_v1_y);

    const float grad_v1_z =
        (bx * cy - by * cx) / 2.0 * inv_norm * grad_areas[f] +
        (-by - cx * (bx * cy - by * cx) * inv_norm_2) * inv_norm *
            grad_normals[3 * f + 0] +
        (bx - cx * (bx * cy - by * cx) * inv_norm_2) * inv_norm *
            grad_normals[3 * f + 1] +
        -cz * (bx * cy - by * cx) * inv_norm_3 * grad_normals[3 * f + 2];
    atomicAdd(grad_verts + 3 * i1 + 2, grad_v1_z);

    // grad v2 coming from grad areas
    const float grad_v2_x =
        (az * cy - ay * cz) / 2.0 * inv_norm * grad_areas[f] +
        -cx * (az * cy - ay * cz) * inv_norm_3 * grad_normals[3 * f + 0] +
        (az - cy * (az * cy - ay * cz) * inv_norm_2) * inv_norm *
            grad_normals[3 * f + 1] +
        (-ay - cz * (az * cy - ay * cz) * inv_norm_2) * inv_norm *
            grad_normals[3 * f + 2];
    atomicAdd(grad_verts + 3 * i2 + 0, grad_v2_x);

    const float grad_v2_y =
        (ax * cz - az * cx) / 2.0 * inv_norm * grad_areas[f] +
        (-az - cx * (ax * cz - az * cx) * inv_norm_2) * inv_norm *
            grad_normals[3 * f + 0] +
        -cy * (ax * cz - az * cx) * inv_norm_3 * grad_normals[3 * f + 1] +
        (ax - cz * (ax * cz - az * cx) * inv_norm_2) * inv_norm *
            grad_normals[3 * f + 2];
    atomicAdd(grad_verts + 3 * i2 + 1, grad_v2_y);

    const float grad_v2_z =
        (ay * cx - ax * cy) / 2.0 * inv_norm * grad_areas[f] +
        (ay - cx * (ay * cx - ax * cy) * inv_norm_2) * inv_norm *
            grad_normals[3 * f + 0] +
        (-ax - cy * (ay * cx - ax * cy) * inv_norm_2) * inv_norm *
            grad_normals[3 * f + 1] +
        -cz * (ay * cx - ax * cy) * inv_norm_3 * grad_normals[3 * f + 2];
    atomicAdd(grad_verts + 3 * i2 + 2, grad_v2_z);
  }
}

std::tuple<at::Tensor, at::Tensor> FaceAreasNormalsForwardCuda(
    const at::Tensor verts,
    const at::Tensor faces) {
  const auto V = verts.size(0);
  const auto F = faces.size(0);

  at::Tensor areas = at::empty({F}, verts.options());
  at::Tensor normals = at::empty({F, 3}, verts.options());

  const int blocks = 64;
  const int threads = 512;
<<<<<<< HEAD
  AT_DISPATCH_FLOATING_TYPES(verts.type(), "face_areas_normals_cuda", ([&] {
                               FaceAreasNormalsKernel<scalar_t>
                                   <<<blocks, threads>>>(
                                       verts.data_ptr<scalar_t>(),
                                       faces.data_ptr<int64_t>(),
                                       areas.data_ptr<scalar_t>(),
                                       normals.data_ptr<scalar_t>(),
                                       V,
                                       F);
                             }));
  
=======
  AT_DISPATCH_FLOATING_TYPES(
      verts.type(), "face_areas_normals_forward_cuda", ([&] {
        FaceAreasNormalsForwardKernel<scalar_t><<<blocks, threads>>>(
            verts.data_ptr<scalar_t>(),
            faces.data_ptr<int64_t>(),
            areas.data_ptr<scalar_t>(),
            normals.data_ptr<scalar_t>(),
            V,
            F);
      }));

>>>>>>> a3baa367
  return std::make_tuple(areas, normals);
}

at::Tensor FaceAreasNormalsBackwardCuda(
    const at::Tensor grad_areas,
    const at::Tensor grad_normals,
    const at::Tensor verts,
    const at::Tensor faces) {
  const auto V = verts.size(0);
  const auto F = faces.size(0);

  at::Tensor grad_verts = at::zeros({V, 3}, grad_areas.options());

  const int blocks = 64;
  const int threads = 512;
  // TODO(gkioxari) add AT_DISPATCH_FLOATING_TYPES once atomicAdd supports
  // doubles. Currently, support is for floats only.
  FaceAreasNormalsBackwardKernel<<<blocks, threads>>>(
      grad_areas.data_ptr<float>(),
      grad_normals.data_ptr<float>(),
      verts.data_ptr<float>(),
      faces.data_ptr<int64_t>(),
      grad_verts.data_ptr<float>(),
      V,
      F);

  return grad_verts;
}<|MERGE_RESOLUTION|>--- conflicted
+++ resolved
@@ -218,7 +218,6 @@
 
   const int blocks = 64;
   const int threads = 512;
-<<<<<<< HEAD
   AT_DISPATCH_FLOATING_TYPES(verts.type(), "face_areas_normals_cuda", ([&] {
                                FaceAreasNormalsKernel<scalar_t>
                                    <<<blocks, threads>>>(
@@ -230,19 +229,6 @@
                                        F);
                              }));
   
-=======
-  AT_DISPATCH_FLOATING_TYPES(
-      verts.type(), "face_areas_normals_forward_cuda", ([&] {
-        FaceAreasNormalsForwardKernel<scalar_t><<<blocks, threads>>>(
-            verts.data_ptr<scalar_t>(),
-            faces.data_ptr<int64_t>(),
-            areas.data_ptr<scalar_t>(),
-            normals.data_ptr<scalar_t>(),
-            V,
-            F);
-      }));
-
->>>>>>> a3baa367
   return std::make_tuple(areas, normals);
 }
 
