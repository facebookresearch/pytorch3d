--- conflicted
+++ resolved
@@ -230,11 +230,7 @@
     // Use the specialized kernel for D=3.
     AT_DISPATCH_FLOATING_TYPES(p1.type(), "nearest_neighbor_v3_cuda", ([&] {
                                  size_t shared_size = threads * sizeof(size_t) +
-<<<<<<< HEAD
                                      threads * sizeof(int64_t);
-=======
-                                     threads * sizeof(long);
->>>>>>> 15d3a455
                                  NearestNeighborKernelD3<scalar_t>
                                      <<<blocks, threads, shared_size>>>(
                                          p1.data_ptr<scalar_t>(),
@@ -252,11 +248,7 @@
           // need to be rounded to the next even size.
           size_t D_2 = D + (D % 2);
           size_t shared_size = (D_2 + threads) * sizeof(size_t);
-<<<<<<< HEAD
           shared_size += threads * sizeof(int64_t);
-=======
-          shared_size += threads * sizeof(long);
->>>>>>> 15d3a455
           NearestNeighborKernel<scalar_t><<<blocks, threads, shared_size>>>(
               p1.data_ptr<scalar_t>(),
               p2.data_ptr<scalar_t>(),
